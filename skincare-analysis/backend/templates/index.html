<!DOCTYPE html>
<html lang="en">
<head>
<<<<<<< HEAD
    <title>Skin Analysis</title>
    <style>
        body {
            font-family: Arial, sans-serif;
            max-width: 600px;
            margin: 0 auto;
            padding: 20px;
            background-color: #f5f5f5;
        }
        .form-container {
            background-color: white;
            padding: 20px;
            border-radius: 8px;
            box-shadow: 0 2px 4px rgba(0,0,0,0.1);
        }
        .form-group {
            margin-bottom: 15px;
        }
        label {
            display: block;
            margin-bottom: 5px;
            color: #333;
            font-weight: bold;
        }
        input, select {
            width: 100%;
            padding: 10px;
            margin-bottom: 10px;
            border: 1px solid #ddd;
            border-radius: 4px;
            box-sizing: border-box;
        }
        button {
            background-color: #4CAF50;
            color: white;
            padding: 12px 20px;
            border: none;
            border-radius: 4px;
            cursor: pointer;
            width: 100%;
            font-size: 16px;
        }
        button:hover {
            background-color: #45a049;
        }
        h1 {
            color: #333;
            text-align: center;
            margin-bottom: 30px;
=======
    <meta charset="UTF-8">
    <title>Skincare Analyzer</title>
    <style>
        body {
            font-family: 'Segoe UI', Tahoma, Geneva, Verdana, sans-serif;
            background: linear-gradient(to right, #f6f9fc, #e9eff5);
            display: flex;
            justify-content: center;
            align-items: center;
            height: 100vh;
            margin: 0;
        }

        .container {
            background-color: #ffffff;
            padding: 40px 30px;
            border-radius: 15px;
            box-shadow: 0 8px 20px rgba(0, 0, 0, 0.1);
            text-align: center;
            width: 350px;
        }

        h1 {
            color: #333333;
            margin-bottom: 25px;
        }

        input[type="file"],
        select,
        input[type="number"] {
            padding: 8px;
            border-radius: 6px;
            border: 1px solid #ccc;
            margin-bottom: 20px;
            width: 100%;
        }

        button {
            background-color: #4CAF50;
            color: white;
            border: none;
            padding: 12px 20px;
            border-radius: 6px;
            cursor: pointer;
            font-size: 16px;
            width: 100%;
        }

        button:hover {
            background-color: #45a049;
        }

        @media (max-width: 400px) {
            .container {
                width: 90%;
                padding: 20px;
            }
>>>>>>> 3f3b49ba
        }
    </style>
</head>
<body>
<<<<<<< HEAD
    <h1>Skin Analysis</h1>
    <div class="form-container">
        <form method="POST" action="/predict" enctype="multipart/form-data">
            <div class="form-group">
                <label for="image">Upload Your Image:</label>
                <input type="file" name="image" accept="image/*" required>
            </div>
            
            <div class="form-group">
                <label for="age">Your Age:</label>
                <input type="number" name="age" min="1" max="120" required placeholder="Enter your age">
            </div>
            
            <div class="form-group">
                <label for="gender">Gender:</label>
                <select name="gender" required>
                    <option value="">Select Gender</option>
                    <option value="male">Male</option>
                    <option value="female">Female</option>
                    <option value="other">Other</option>
                </select>
            </div>
            
            <button type="submit">Analyze Skin</button>
=======
    <div class="container">
        <h1>Skin Condition Detector</h1>
        <form method="POST" action="/predict" enctype="multipart/form-data">
            <input type="file" name="image" accept="image/*" required>

            <select name="gender" required>
                <option value="" disabled selected>Select Gender</option>
                <option value="men">Men</option>
                <option value="women">Women</option>
                <option value="unisex">Unisex</option>
            </select>

            <select name="age" required>
                <option value="" disabled selected>Select Age</option>
                <option value="men">13+</option>
              
            </select>

            <button type="submit">Upload Image</button>
>>>>>>> 3f3b49ba
        </form>
    </div>
</body>
</html> 
 <|MERGE_RESOLUTION|>--- conflicted
+++ resolved
@@ -1,7 +1,6 @@
 <!DOCTYPE html>
 <html lang="en">
 <head>
-<<<<<<< HEAD
     <title>Skin Analysis</title>
     <style>
         body {
@@ -51,70 +50,10 @@
             color: #333;
             text-align: center;
             margin-bottom: 30px;
-=======
-    <meta charset="UTF-8">
-    <title>Skincare Analyzer</title>
-    <style>
-        body {
-            font-family: 'Segoe UI', Tahoma, Geneva, Verdana, sans-serif;
-            background: linear-gradient(to right, #f6f9fc, #e9eff5);
-            display: flex;
-            justify-content: center;
-            align-items: center;
-            height: 100vh;
-            margin: 0;
-        }
-
-        .container {
-            background-color: #ffffff;
-            padding: 40px 30px;
-            border-radius: 15px;
-            box-shadow: 0 8px 20px rgba(0, 0, 0, 0.1);
-            text-align: center;
-            width: 350px;
-        }
-
-        h1 {
-            color: #333333;
-            margin-bottom: 25px;
-        }
-
-        input[type="file"],
-        select,
-        input[type="number"] {
-            padding: 8px;
-            border-radius: 6px;
-            border: 1px solid #ccc;
-            margin-bottom: 20px;
-            width: 100%;
-        }
-
-        button {
-            background-color: #4CAF50;
-            color: white;
-            border: none;
-            padding: 12px 20px;
-            border-radius: 6px;
-            cursor: pointer;
-            font-size: 16px;
-            width: 100%;
-        }
-
-        button:hover {
-            background-color: #45a049;
-        }
-
-        @media (max-width: 400px) {
-            .container {
-                width: 90%;
-                padding: 20px;
-            }
->>>>>>> 3f3b49ba
         }
     </style>
 </head>
 <body>
-<<<<<<< HEAD
     <h1>Skin Analysis</h1>
     <div class="form-container">
         <form method="POST" action="/predict" enctype="multipart/form-data">
@@ -139,27 +78,6 @@
             </div>
             
             <button type="submit">Analyze Skin</button>
-=======
-    <div class="container">
-        <h1>Skin Condition Detector</h1>
-        <form method="POST" action="/predict" enctype="multipart/form-data">
-            <input type="file" name="image" accept="image/*" required>
-
-            <select name="gender" required>
-                <option value="" disabled selected>Select Gender</option>
-                <option value="men">Men</option>
-                <option value="women">Women</option>
-                <option value="unisex">Unisex</option>
-            </select>
-
-            <select name="age" required>
-                <option value="" disabled selected>Select Age</option>
-                <option value="men">13+</option>
-              
-            </select>
-
-            <button type="submit">Upload Image</button>
->>>>>>> 3f3b49ba
         </form>
     </div>
 </body>
